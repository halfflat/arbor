#include <cmath>
#include <iostream>
#include <regex>
#include <string>
#include <unordered_set>

#include "expression.hpp"
#include "io/ostream_wrappers.hpp"
#include "io/prefixbuf.hpp"
#include "printer/cexpr_emit.hpp"
#include "printer/cprinter.hpp"
#include "printer/printeropt.hpp"
#include "printer/printerutil.hpp"
#include "printer/marks.hpp"

#define FMT_HEADER_ONLY YES
#include <fmt/core.h>
#include <fmt/format.h>

using io::indent;
using io::popindent;
using io::quote;

constexpr bool with_profiling() {
#ifdef ARB_HAVE_PROFILING
    return true;
#else
    return false;
#endif
}

static std::string ion_field(const IonDep& ion) { return fmt::format("ion_{}",       ion.name); }
static std::string ion_index(const IonDep& ion) { return fmt::format("ion_{}_index", ion.name); }

static std::string scaled(double coeff) {
    std::stringstream ss;
    if (coeff != 1) {
        ss << as_c_double(coeff) << '*';
    }
    return ss.str();
}

struct index_prop {
    std::string source_var; // array holding the indices
    std::string index_name; // index into the array
    bool        node_index; // node index (cv) or cell index
    bool operator==(const index_prop& other) const {
        return (source_var == other.source_var) && (index_name == other.index_name);
    }
};

void emit_procedure_proto(std::ostream&, ProcedureExpression*, const std::string&, const std::string& qualified = "");
void emit_simd_procedure_proto(std::ostream&, ProcedureExpression*, const std::string&, const std::string& qualified = "");
void emit_masked_simd_procedure_proto(std::ostream&, ProcedureExpression*, const std::string&, const std::string& qualified = "");

<<<<<<< HEAD
void emit_api_body(std::ostream&, APIMethod*, const Module&);
=======
void emit_api_body(std::ostream&, APIMethod*, bool cv_loop = true);
>>>>>>> 37ed1ce4
void emit_simd_api_body(std::ostream&, APIMethod*, const std::vector<VariableExpression*>& scalars);

void emit_simd_index_initialize(std::ostream& out, const std::list<index_prop>& indices, simd_expr_constraint constraint);

void emit_simd_body_for_loop(std::ostream& out,
                             BlockExpression* body,
                             const std::vector<LocalVariable*>& indexed_vars,
                             const std::list<index_prop>& indices,
                             const simd_expr_constraint& constraint);

void emit_simd_for_loop_per_constraint(std::ostream& out, BlockExpression* body,
                                       const std::vector<LocalVariable*>& indexed_vars,
                                       const std::list<index_prop>& indices,
                                       const simd_expr_constraint& constraint,
                                       std::string constraint_name);

struct cprint {
    Expression* expr_;
    explicit cprint(Expression* expr): expr_(expr) {}

    friend std::ostream& operator<<(std::ostream& out, const cprint& w) {
        CPrinter printer(out);
        return w.expr_->accept(&printer), out;
    }
};

std::string do_cprint(Expression* cp, int ind) {
    std::stringstream ss;
    for (auto i = 0; i < ind; ++i) ss << indent;
    ss << cprint(cp);
    for (auto i = 0; i < ind; ++i) ss << popindent;
    return ss.str();
}

struct simdprint {
    Expression* expr_;
    bool is_indirect_ = false;
    bool is_masked_ = false;
    std::unordered_set<std::string> scalars_;

    explicit simdprint(Expression* expr, const std::vector<VariableExpression*>& scalars): expr_(expr) {
        for (const auto& s: scalars) {
            scalars_.insert(s->name());
        }
    }

    void set_indirect_index() {
        is_indirect_ = true;
    }
    void set_masked() {
        is_masked_ = true;
    }

    friend std::ostream& operator<<(std::ostream& out, const simdprint& w) {
        SimdPrinter printer(out);
        if(w.is_masked_) {
            printer.set_input_mask("mask_input_");
        }
        printer.set_var_indexed(w.is_indirect_);
        printer.save_scalar_names(w.scalars_);
        return w.expr_->accept(&printer), out;
    }
};

std::string emit_cpp_source(const Module& module_, const printer_options& opt) {
    auto name           = module_.module_name();
    auto namespace_name = "kernel_" + name;
    auto ppack_name     = "arb_mechanism_ppack";
    auto ns_components  = namespace_components(opt.cpp_namespace);

    APIMethod* net_receive_api = find_api_method(module_, "net_rec_api");
    APIMethod* post_event_api  = find_api_method(module_, "post_event_api");
    APIMethod* init_api        = find_api_method(module_, "init");
    APIMethod* state_api       = find_api_method(module_, "advance_state");
    APIMethod* current_api     = find_api_method(module_, "compute_currents");
    APIMethod* write_ions_api  = find_api_method(module_, "write_ions");

    bool with_simd = opt.simd.abi!=simd_spec::none;

    options_trace_codegen = opt.trace_codegen;
    
    // init_api, state_api, current_api methods are mandatory:

    assert_has_scope(init_api, "init");
    assert_has_scope(state_api, "advance_state");
    assert_has_scope(current_api, "compute_currents");

    auto vars = local_module_variables(module_);
    auto ion_deps = module_.ion_deps();
    std::string fingerprint = "<placeholder>";

    auto profiler_enter = [name, opt](const char* region_prefix) -> std::string {
        static std::regex invalid_profile_chars("[^a-zA-Z0-9]");

        if (opt.profile) {
            std::string region_name = region_prefix;
            region_name += '_';
            region_name += std::regex_replace(name, invalid_profile_chars, "");

            return
                "{\n"
                "    static auto id = ::arb::profile::profiler_region_id(\""
                + region_name + "\");\n"
                "    ::arb::profile::profiler_enter(id);\n"
                "}\n";
        }
        else return "";
    };

    auto profiler_leave = [opt]() -> std::string {
        return opt.profile? "::arb::profile::profiler_leave();\n": "";
    };

    io::pfxstringstream out;

    ENTER(out);
    out <<
        "#include <algorithm>\n"
        "#include <cmath>\n"
        "#include <cstddef>\n"
        "#include <memory>\n"
        "#include <"  << arb_header_prefix() << "mechanism_abi.h>\n"
        "#include <" << arb_header_prefix() << "math.hpp>\n";

    opt.profile &&
        out << "#include <" << arb_header_prefix() << "profile/profiler.hpp>\n";

    if (with_simd) {
        out << "#include <" << arb_header_prefix() << "simd/simd.hpp>\n";
        out << "#undef NDEBUG\n";
        out << "#include <cassert>\n";
    }

    out <<
        "\n" << namespace_declaration_open(ns_components) <<
        "\n"
        "using ::arb::math::exprelr;\n"
        "using ::arb::math::safeinv;\n"
        "using ::std::abs;\n"
        "using ::std::cos;\n"
        "using ::std::exp;\n"
        "using ::std::log;\n"
        "using ::std::max;\n"
        "using ::std::min;\n"
        "using ::std::pow;\n"
        "using ::std::sin;\n"
        "\n";

    if (with_simd) {
        out <<
            "namespace S = ::arb::simd;\n"
            "using S::index_constraint;\n"
            "using S::simd_cast;\n"
            "using S::indirect;\n"
            "using S::assign;\n";

        out << "static constexpr unsigned vector_length_ = ";
        if (opt.simd.size == no_size) {
            out << "S::simd_abi::native_width<arb_value_type>::value;\n";
        } else {
            out << opt.simd.size << ";\n";
        }

        out << "static constexpr unsigned simd_width_ = ";
        if (opt.simd.width == no_size) {
            out << " vector_length_ ? vector_length_ : " << opt.simd.default_width << ";\n";
        } else {
            out << opt.simd.width << ";\n";
        }

        std::string abi = "S::simd_abi::";
        switch (opt.simd.abi) {
        case simd_spec::avx:    abi += "avx";    break;
        case simd_spec::avx2:   abi += "avx2";   break;
        case simd_spec::avx512: abi += "avx512"; break;
        case simd_spec::neon:   abi += "neon";   break;
        case simd_spec::sve:    abi += "sve";    break;
        case simd_spec::native: abi += "native"; break;
        default:
            abi += "default_abi"; break;
        }

        out <<
            "using simd_value = S::simd<arb_value_type, vector_length_, " << abi << ">;\n"
            "using simd_index = S::simd<arb_index_type, vector_length_, " << abi << ">;\n"
            "using simd_mask  = S::simd_mask<arb_value_type, vector_length_, "<< abi << ">;\n"
            "\n"
            "inline simd_value safeinv(simd_value x) {\n"
            "    simd_value ones = simd_cast<simd_value>(1.0);\n"
            "    auto mask = S::cmp_eq(S::add(x,ones), ones);\n"
            "    S::where(mask, x) = simd_cast<simd_value>(DBL_EPSILON);\n"
            "    return S::div(ones, x);\n"
            "}\n"
            "\n";
    }

    // Make implementations
    auto emit_body = [&](APIMethod *p) {
        if (with_simd) {
            emit_simd_api_body(out, p, vars.scalars);
        } else {
            emit_api_body(out, p, module_);
        }
    };

    out << "namespace " << namespace_name << " {\n";

    out << fmt::format("#define PPACK_IFACE_BLOCK \\\n"
                       "[[maybe_unused]] auto  {0}width             = pp->width;\\\n"
                       "[[maybe_unused]] auto  {0}n_detectors       = pp->n_detectors;\\\n"
                       "[[maybe_unused]] auto* {0}vec_ci            = pp->vec_ci;\\\n"
                       "[[maybe_unused]] auto* {0}vec_di            = pp->vec_di;\\\n"
                       "[[maybe_unused]] auto* {0}vec_t             = pp->vec_t;\\\n"
                       "[[maybe_unused]] auto* {0}vec_dt            = pp->vec_dt;\\\n"
                       "[[maybe_unused]] auto* {0}vec_v             = pp->vec_v;\\\n"
                       "[[maybe_unused]] auto* {0}vec_i             = pp->vec_i;\\\n"
                       "[[maybe_unused]] auto* {0}vec_g             = pp->vec_g;\\\n"
                       "[[maybe_unused]] auto* {0}temperature_degC  = pp->temperature_degC;\\\n"
                       "[[maybe_unused]] auto* {0}diam_um           = pp->diam_um;\\\n"
                       "[[maybe_unused]] auto* {0}time_since_spike  = pp->time_since_spike;\\\n"
                       "[[maybe_unused]] auto* {0}node_index        = pp->node_index;\\\n"
                       "[[maybe_unused]] auto* {0}multiplicity      = pp->multiplicity;\\\n"
                       "[[maybe_unused]] auto* {0}weight            = pp->weight;\\\n"
                       "[[maybe_unused]] auto& {0}events            = pp->events;\\\n"
                       "[[maybe_unused]] auto& {0}mechanism_id      = pp->mechanism_id;\\\n"
                       "[[maybe_unused]] auto& {0}index_constraints = pp->index_constraints;\\\n",
                       pp_var_pfx);
    auto global = 0;
    for (const auto& scalar: vars.scalars) {
        out << fmt::format("[[maybe_unused]] auto {}{} = pp->globals[{}];\\\n", pp_var_pfx, scalar->name(), global);
        global++;
    }
    auto param = 0, state = 0;
    for (const auto& array: vars.arrays) {
        if (array->is_state()) {
            out << fmt::format("[[maybe_unused]] auto* {}{} = pp->state_vars[{}];\\\n", pp_var_pfx, array->name(), state);
            state++;
        }
    }
    for (const auto& array: vars.arrays) {
        if (!array->is_state()) {
            out << fmt::format("[[maybe_unused]] auto* {}{} = pp->parameters[{}];\\\n", pp_var_pfx, array->name(), param);
            param++;
        }
    }
    auto idx = 0;
    for (const auto& ion: module_.ion_deps()) {
        out << fmt::format("[[maybe_unused]] auto& {}{} = pp->ion_states[{}];\\\n",       pp_var_pfx, ion_field(ion), idx);
        out << fmt::format("[[maybe_unused]] auto* {}{} = pp->ion_states[{}].index;\\\n", pp_var_pfx, ion_index(ion), idx);
        idx++;
    }
    out << "//End of IFACEBLOCK\n\n";

    out << "// procedure prototypes\n";
    for (auto proc: normal_procedures(module_)) {
        if (with_simd) {
            emit_simd_procedure_proto(out, proc, ppack_name);
            out << ";\n";
            emit_masked_simd_procedure_proto(out, proc, ppack_name);
            out << ";\n";
        } else {
            emit_procedure_proto(out, proc, ppack_name);
            out << ";\n";
        }
    }
    out << "\n"
        << "// interface methods\n";
    out << "void init(arb_mechanism_ppack* pp) {\n" << indent;
    emit_body(init_api);
    out << popindent << "}\n\n";

    out << "void advance_state(arb_mechanism_ppack* pp) {\n" << indent;
    out << profiler_enter("advance_integrate_state");
    emit_body(state_api);
    out << profiler_leave();
    out << popindent << "}\n\n";

    out << "void compute_currents(arb_mechanism_ppack* pp) {\n" << indent;
    out << profiler_enter("advance_integrate_current");
    emit_body(current_api);
    out << profiler_leave();
    out << popindent << "}\n\n";

    out << "void write_ions(arb_mechanism_ppack* pp) {\n" << indent;
    emit_body(write_ions_api);
    out << popindent << "}\n\n";

<<<<<<< HEAD
    if (net_receive) {
        out << fmt::format("void net_receive(arb_mechanism_ppack* pp, int i_, arb_value_type {0}) {{\n"
                           "PPACK_IFACE_BLOCK;\n"
                           "{1}"
                           "}}\n"
                           "\n"
                           "void apply_events(arb_mechanism_ppack* pp) {{\n"
                           "PPACK_IFACE_BLOCK;\n"
                           "  auto ncell = {2}events.n_streams;\n"
                           "  for (arb_size_type c = 0; c<ncell; ++c) {{\n"
                           "    auto begin = {2}events.events + {2}events.begin[c];\n"
                           "    auto end   = {2}events.events + {2}events.end[c];\n"
                           "    for (auto p = begin; p<end; ++p) {{\n"
                           "      if (p->mech_id=={2}mechanism_id) {3}::net_receive(pp, p->mech_index, p->weight);\n"
                           "    }}\n"
                           "  }}\n"
                           "}}\n\n",
                           net_receive->args().empty() ? "weight" : net_receive->args().front()->is_argument()->name(),
                           do_cprint(net_receive->body(), 1),
                           pp_var_pfx,
                           namespace_name);

    } else {
        out << fmt::format("void net_receive({0}*) {{}}\n"
                           "void apply_events({0}*) {{}}\n",
                           ppack_name);
    }

    if(post_event) {
        const std::string time_arg = post_event->args().empty() ? "time" : post_event->args().front()->is_argument()->name();
        out << fmt::format("void post_event({0}* pp) {{\n"
                           "PPACK_IFACE_BLOCK;\n"
                           "  for (int i_ = 0; i_ < {1}width; ++i_) {{\n"
                           "    auto node_index_i_ = {1}node_index[i_];\n"
                           "    auto cid_          = {1}vec_ci[node_index_i_];\n"
                           "    auto offset_       = {1}n_detectors * cid_;\n"
                           "    for (auto c = 0; c < {1}n_detectors; c++) {{\n"
                           "      auto {2} = {1}time_since_spike[offset_ + c];\n"
                           "      if ({2} >= 0) {{\n"
                           "{3}"
                           "      }}\n"
                           "    }}\n"
                           "  }}\n"
                           "}}\n\n",
                           ppack_name,
                           pp_var_pfx,
                           time_arg,
                           do_cprint(post_event->body(), 3));
    } else {
        out << fmt::format("void post_event({0}*) {{}}\n", ppack_name);
=======
    if (net_receive_api) {
        const std::string weight_arg = net_receive_api->args().empty() ? "weight" : net_receive_api->args().front()->is_argument()->name();
        out <<
            "void net_receive(" << ppack_name << "* pp, int i_, ::arb::fvm_value_type " << weight_arg << ") {\n" << indent;
            emit_api_body(out, net_receive_api, false);
            out << popindent <<
            "}\n\n"
            "void apply_events(" << ppack_name << "* pp, ::arb::fvm_size_type mechanism_id, ::arb::multicore::deliverable_event_stream::state events) {\n" << indent <<
            "auto ncell = events.n_streams();\n"
            "for (::arb::fvm_size_type c = 0; c<ncell; ++c) {\n" << indent <<
            "auto begin = events.begin_marked(c);\n"
            "auto end = events.end_marked(c);\n"
            "for (auto p = begin; p<end; ++p) {\n" << indent <<
            "if (p->mech_id==mechanism_id) " << namespace_name << "::net_receive(pp, p->mech_index, p->weight);\n" << popindent <<
            "}\n" << popindent <<
            "}\n" << popindent <<
            "}\n"
            "\n";
    }

    if(post_event_api) {
        const std::string time_arg = post_event_api->args().empty() ? "time" : post_event_api->args().front()->is_argument()->name();
        out <<
            "void post_event(" << ppack_name << "* pp) {\n" << indent <<
            "int n_ = pp->width_;\n"
            "for (int i_ = 0; i_ < n_; ++i_) {\n" << indent <<
            "auto node_index_i_ = pp->node_index_[i_];\n"
            "auto cid_ = pp->vec_ci_[node_index_i_];\n"
            "auto offset_ = pp->n_detectors_ * cid_;\n"
            "for (::arb::fvm_index_type c = 0; c < pp->n_detectors_; c++) {\n" << indent <<
            "auto " << time_arg << " = pp->time_since_spike_[offset_ + c];\n"
            "if (" <<  time_arg << " >= 0) {\n" << indent;
            emit_api_body(out, post_event_api, false);
            out << popindent <<
            "}\n" << popindent <<
            "}\n" << popindent <<
            "}\n" << popindent <<
            "}\n\n";
>>>>>>> 37ed1ce4
    }

    out << "\n// Procedure definitions\n";
    for (auto proc: normal_procedures(module_)) {
        if (with_simd) {
            emit_simd_procedure_proto(out, proc, ppack_name);
            auto simd_print = simdprint(proc->body(), vars.scalars);
            out << " {\n"
                << indent
                << "PPACK_IFACE_BLOCK;\n"
                << simd_print
                << popindent
                << "}\n\n";

            emit_masked_simd_procedure_proto(out, proc, ppack_name);
            auto masked_print = simdprint(proc->body(), vars.scalars);
            masked_print.set_masked();
            out << " {\n" << indent << masked_print << popindent << "}\n\n";
        } else {
            emit_procedure_proto(out, proc, ppack_name);
            out << " {\n" << indent
                << "PPACK_IFACE_BLOCK;\n"
                << cprint(proc->body())
                << popindent << "}\n";
        }
    }

<<<<<<< HEAD
    out << popindent
        << "#undef PPACK_IFACE_BLOCK\n"
        << "} // namespace kernel_" << name
        << "\n\n// Tables\n";
    {
        auto n = 0ul;
        io::separator sep("", ", ");
        out << "static const char* globals[]               = { ";
        for (const auto& var: vars.scalars) {
            out << sep << quote(var->name());
            ++n;
=======
    out << popindent << "}\n\n"; // close kernel namespace

    out <<
        "class " << class_name << ": public base {\n"
        "public:\n" << indent <<
        "const ::arb::mechanism_fingerprint& fingerprint() const override {\n" << indent <<
        "static ::arb::mechanism_fingerprint hash = " << quote(fingerprint) << ";\n"
        "return hash;\n" << popindent <<
        "}\n"
        "std::string internal_name() const override { return " << quote(name) << "; }\n"
        "::arb::mechanismKind kind() const override { return " << module_kind_str(module_) << "; }\n"
        "::arb::mechanism_ptr clone() const override { return ::arb::mechanism_ptr(new " << class_name << "()); }\n"
        "\n"
        "void init() override { " << namespace_name << "::init(&pp_); }\n"
        "void advance_state() override { " << namespace_name << "::advance_state(&pp_); }\n"
        "void compute_currents() override { " << namespace_name << "::compute_currents(&pp_); }\n"
        "void write_ions() override{ " << namespace_name << "::write_ions(&pp_); }\n";

    net_receive_api &&
        out << "void apply_events(deliverable_event_stream::state events) override { " << namespace_name << "::apply_events(&pp_, mechanism_id_, events); }\n";

    post_event_api &&
        out << "void post_event() override { " << namespace_name <<  "::post_event(&pp_); };\n";

    with_simd &&
        out << "unsigned simd_width() const override { return simd_width_; }\n";

    out <<
        "\n" << popindent <<
        "protected:\n" << indent <<
        "std::size_t object_sizeof() const override { return sizeof(*this); }\n" <<
        "virtual ::arb::mechanism_ppack* ppack_ptr() override { return &pp_; }\n";

    io::separator sep("\n", ",\n");
    if (!vars.scalars.empty()) {
        out <<
            "mechanism_global_table global_table() override {\n" << indent <<
            "return {" << indent;

        for (const auto& scalar: vars.scalars) {
            auto memb = scalar->name();
            out << sep << "{" << quote(memb) << ", &pp_." << memb << "}";
>>>>>>> 37ed1ce4
        }
        out << " };\n"
            << "static arb_size_type n_globals             = " << n << ";\n";
    }

    {
        io::separator sep("", ", ");
        out << "static arb_value_type global_defaults[]    = { ";
        for (const auto& var: vars.scalars) {
            out << sep << (std::isnan(var->value()) ? "std::nan(\"\")" : std::to_string(var->value()));
        }
        out << " };\n";
    }

    {
        auto n = 0ul;
        io::separator sep("", ", ");
        out << "static const char* state_vars[]            = { ";
        for (const auto& var: vars.arrays) {
            if(var->is_state()) {
                out << sep << quote(var->name());
                ++n;
            }
        }
        out << " };\n"
            << "static arb_size_type n_state_vars          = " << n << ";\n";
    }

    {
        io::separator sep("", ", ");
        out << "static arb_value_type state_var_defaults[] = { ";
        for (const auto& var: vars.arrays) {
            if(var->is_state()) {
                out << sep << (std::isnan(var->value()) ? "std::nan(\"\")" : std::to_string(var->value()));
            }
        }
        out << " };\n";
    }

    {
        auto n = 0ul;
        io::separator sep("", ", ");
        out << "static const char* parameters[]            = { ";
        for (const auto& var: vars.arrays) {
            if(!var->is_state()) {
                out << sep << quote(var->name());
                ++n;
            }
        }
        out << " };\n"
            << "static arb_size_type n_parameters          = " << n << ";\n";
    }

    {
        io::separator sep("", ", ");
        out << "static arb_value_type parameter_defaults[] = { ";
        for (const auto& var: vars.arrays) {
            if(!var->is_state()) {
                out << sep << (std::isnan(var->value()) ? "std::nan(\"\")" : std::to_string(var->value()));
            }
        }
        out << " };\n";
    }

    {
        io::separator sep("", ", ");
        out << "static const char* ions[]                  = { ";
        auto n = 0ul;
        for (const auto& dep: ion_deps) {
            out << sep << quote(dep.name);
            ++n;
        }
        out << " };\n"
            << "static arb_size_type n_ions                = " << n << ";\n";
    }

    out << fmt::format("\n// Scalar CPU Interface\n"
                       "static arb_mechanism_interface interface {{\n"
                       "    .backend={0},\n"
                       "    .init_mechanism=(arb_mechanism_method){1}::init,\n"
                       "    .compute_currents=(arb_mechanism_method){1}::compute_currents,\n"
                       "    .apply_events=(arb_mechanism_method){1}::apply_events,\n"
                       "    .advance_state=(arb_mechanism_method){1}::advance_state,\n"
                       "    .write_ions=(arb_mechanism_method){1}::write_ions,\n"
                       "    .post_event=(arb_mechanism_method){1}::post_event\n"
                       "}};\n\n",
                       "arb_backend_kind::cpu",
                       namespace_name)
        << fmt::format("// Mechanism plugin\n"
                       "static arb_mechanism_type {0} {{\n"
                       "   .abi_version=ARB_MECH_ABI_VERSION,\n"
                       "   .fingerprint=\"{1}\",\n"
                       "   .name=\"{0}\",\n"
                       "   .kind={2},\n"
                       "   .globals=globals,\n"
                       "   .global_defaults=global_defaults,\n"
                       "   .n_globals=n_globals,\n"
                       "   .ions=ions,\n"
                       "   .n_ions=n_ions,\n"
                       "   .state_vars=state_vars,\n"
                       "   .state_var_defaults=state_var_defaults,\n"
                       "   .n_state_vars=n_state_vars,\n"
                       "   .parameters=parameters,\n"
                       "   .parameter_defaults=parameter_defaults,\n"
                       "   .n_parameters=n_parameters,\n"
                       "   .interface=&interface\n"
                       "}};\n"
                       "\n",
                       name,
                       fingerprint,
                       module_kind_str(module_))
        << namespace_declaration_close(ns_components)
        << "\n"
        << fmt::format("arb_mechanism_type* make_{0}_{1}() {{ return &{2}::{1}; }}\n",
                       std::regex_replace(opt.cpp_namespace, std::regex{"::"}, "_"),
                       name,
                       opt.cpp_namespace);
    EXIT(out);
    return out.str();
}

// Scalar printing:

void CPrinter::visit(IdentifierExpression *e) {
    e->symbol()->accept(this);
}

void CPrinter::visit(LocalVariable* sym) {
    out_ << sym->name();
}

void CPrinter::visit(VariableExpression *sym) {
    out_ << fmt::format("{}{}{}", pp_var_pfx, sym->name(), sym->is_range() ? "[i_]": "");
}


void CPrinter::visit(CallExpression* e) {
    out_ << e->name() << "(pp, i_";
    for (auto& arg: e->args()) {
        out_ << ", ";
        arg->accept(this);
    }
    out_ << ")";
}

void CPrinter::visit(BlockExpression* block) {
    ENTERM(out_, "c:block");
    // Only include local declarations in outer-most block.
    if (!block->is_nested()) {
        auto locals = pure_locals(block->scope());
        if (!locals.empty()) {
            out_ << "arb_value_type ";
            io::separator sep(", ");
            for (auto local: locals) {
                out_ << sep << local->name();
            }
            out_ << ";\n";
        }
    }

    for (auto& stmt: block->statements()) {
        if (!stmt->is_local_declaration()) {
            stmt->accept(this);
            out_ << (stmt->is_if()? "": ";\n");
        }
    }
    EXITM(out_, "c:block");
}

static std::string index_i_name(const std::string& index_var) {
    return index_var+"i_";
}

void emit_procedure_proto(std::ostream& out, ProcedureExpression* e, const std::string& ppack_name, const std::string& qualified) {
    out << "void " << qualified << (qualified.empty()? "": "::") << e->name() << "(" << ppack_name << "* pp, int i_";
    for (auto& arg: e->args()) {
        out << ", arb_value_type " << arg->is_argument()->name();
    }
    out << ")";
}

namespace {
    // Access through ppack
    std::string data_via_ppack(const indexed_variable_info& i) { return pp_var_pfx + i.data_var; }
    std::string node_index_i_name(const indexed_variable_info& i) { return i.node_index_var + "i_"; }
    std::string source_index_i_name(const index_prop& i) { return i.source_var + "i_"; }
    std::string source_var(const index_prop& i) { return pp_var_pfx + i.source_var; }

    // Convenience I/O wrapper for emitting indexed access to an external variable.

    struct deref {
        indexed_variable_info d;
        deref(indexed_variable_info d): d(d) {}

        friend std::ostream& operator<<(std::ostream& o, const deref& wrap) {
            auto index_var = wrap.d.cell_index_var.empty() ? wrap.d.node_index_var : wrap.d.cell_index_var;
            auto i_name    = index_i_name(index_var);
            index_var = pp_var_pfx + index_var;
            return o << data_via_ppack(wrap.d) << '[' << (wrap.d.scalar() ? "0": i_name) << ']';
        }
    };
}

std::list<index_prop> gather_indexed_vars(const std::vector<LocalVariable*>& indexed_vars, const std::string& index) {
    std::list<index_prop> indices;
    for (auto& sym: indexed_vars) {
        auto d = decode_indexed_variable(sym->external_variable());
        if (!d.scalar()) {
            index_prop node_idx = {d.node_index_var, index, true};
            auto it = std::find(indices.begin(), indices.end(), node_idx);
            if (it == indices.end()) indices.push_front(node_idx);
            if (!d.cell_index_var.empty()) {
                index_prop cell_idx = {d.cell_index_var, node_index_i_name(d), false};
                auto it = std::find(indices.begin(), indices.end(), cell_idx);
                if (it == indices.end()) indices.push_back(cell_idx);
            }
        }
    }
    return indices;
};

void emit_state_read(std::ostream& out, LocalVariable* local) {
    ENTER(out);
    out << "arb_value_type " << cprint(local) << " = ";

    if (local->is_read()) {
        auto d = decode_indexed_variable(local->external_variable());
        out << scaled(d.scale) << deref(d) << ";\n";
    }
    else {
        out << "0;\n";
    }
    EXIT(out);
}

void emit_state_update(std::ostream& out, Symbol* from, IndexedVariable* external) {
    if (!external->is_write()) return;
    ENTER(out);
    auto d = decode_indexed_variable(external);
    double coeff = 1./d.scale;

    if (d.readonly) {
        throw compiler_exception("Cannot assign to read-only external state: "+external->to_string());
    }

    if (d.accumulate) {
        out << deref(d) << " = fma("
            << scaled(coeff) << pp_var_pfx << "weight[i_], "
            << from->name() << ", " << deref(d) << ");\n";
    }
    else {
        out << deref(d) << " = " << scaled(coeff) << from->name() << ";\n";
    }
    EXIT(out);
}

<<<<<<< HEAD
void emit_api_body(std::ostream& out, APIMethod* method, const Module& mod) {
=======
void emit_api_body(std::ostream& out, APIMethod* method, bool cv_loop) {
>>>>>>> 37ed1ce4
    ENTER(out);
    auto body = method->body();
    auto indexed_vars = indexed_locals(method->scope());

    std::list<index_prop> indices = gather_indexed_vars(indexed_vars, "i_");
    if (!body->statements().empty()) {
<<<<<<< HEAD
        out << "PPACK_IFACE_BLOCK;\n"
            << fmt::format("for (int i_ = 0; i_ < {}width; ++i_) {{\n", pp_var_pfx)
            << indent;
=======
        cv_loop && out <<
            "int n_ = pp->width_;\n"
            "for (int i_ = 0; i_ < n_; ++i_) {\n" << indent;

>>>>>>> 37ed1ce4
        for (auto index: indices) {
            out << "auto " << source_index_i_name(index) << " = " << source_var(index) << "[" << index.index_name << "];\n";
        }

        for (auto& sym: indexed_vars) {
            emit_state_read(out, sym);
        }
        out << cprint(body);

        for (auto& sym: indexed_vars) {
            emit_state_update(out, sym, sym->external_variable());
        }
        cv_loop && out << popindent << "}\n";
    }
    EXIT(out);
}

// SIMD printing:

void SimdPrinter::visit(IdentifierExpression *e) {
    ENTERM(out_, "identifier");
    e->symbol()->accept(this);
    EXITM(out_, "identifier");
}

void SimdPrinter::visit(LocalVariable* sym) {
    ENTERM(out_, "local");
    out_ << sym->name();
    EXITM(out_, "local");
}

void SimdPrinter::visit(VariableExpression *sym) {
    ENTERM(out_, "variable");
    if (sym->is_range()) {
        auto index = is_indirect_? "index_": "i_";
        out_ << "simd_cast<simd_value>(indirect(" << sym->name() << "+" << index << ", simd_width_))";
    }
    else {
        out_ << sym->name();
    }
    EXITM(out_, "variable");
}

void SimdPrinter::visit(AssignmentExpression* e) {
    ENTERM(out_, "assign");
    if (!e->lhs() || !e->lhs()->is_identifier() || !e->lhs()->is_identifier()->symbol()) {
        throw compiler_exception("Expect symbol on lhs of assignment: "+e->to_string());
    }

    Symbol* lhs = e->lhs()->is_identifier()->symbol();
 
    bool cast = false;
    if (auto id = e->rhs()->is_identifier()) {
        if (scalars_.count(id->name())) cast = true;
    }
    if (e->rhs()->is_number()) cast = true;
    if (scalars_.count(e->lhs()->is_identifier()->name()))  cast = false;

    if (lhs->is_variable() && lhs->is_variable()->is_range()) {
        std::string pfx = lhs->is_local_variable() ? "" : pp_var_pfx;
        if(is_indirect_)
            out_ << "indirect(" << pfx << lhs->name() << "+index_, simd_width_) = ";
        else
            out_ << "indirect(" << pfx << lhs->name() << "+i_, simd_width_) = ";

        if (!input_mask_.empty())
            out_ << "S::where(" << input_mask_ << ", ";

        if (cast) out_ << "simd_cast<simd_value>(";
        e->rhs()->accept(this);
        if (cast) out_ << ")";

        if (!input_mask_.empty())
            out_ << ")";
    } else {
        std::string pfx = lhs->is_local_variable() ? "" : pp_var_pfx;
        out_ << "assign(" << pfx << lhs->name() << ", ";
        if (auto rhs = e->rhs()->is_identifier()) {
            if (auto sym = rhs->symbol()) {
                // We shouldn't call the rhs visitor in this case because it automatically casts indirect expressions
                if (sym->is_variable() && sym->is_variable()->is_range()) {
                    auto index = is_indirect_ ? "index_" : "i_";
                    out_ << "indirect(" << rhs->name() << "+" << index << ", simd_width_))";
                    return;
                }
            }
        }
        e->rhs()->accept(this);
        out_ << ")";
    }
    EXITM(out_, "assign");
}

void SimdPrinter::visit(CallExpression* e) {
    ENTERM(out_, "call");
    if(is_indirect_)
        out_ << e->name() << "(pp, index_";
    else
        out_ << e->name() << "(pp, i_";
    for (auto& arg: e->args()) {
        out_ << ", ";
        arg->accept(this);
    }
    out_ << ")";
    EXITM(out_, "call");
}

void SimdPrinter::visit(BlockExpression* block) {
    // Only include local declarations in outer-most block.
    ENTERM(out_, "block");
    if (!block->is_nested()) {
        auto locals = pure_locals(block->scope());
        if (!locals.empty()) {
            out_ << "simd_value ";
            io::separator sep(", ");
            for (auto local: locals) {
                out_ << sep << local->name();
            }
            out_ << ";\n";
        }
    }

    for (auto& stmt: block->statements()) {
        if (!stmt->is_local_declaration()) {
            stmt->accept(this);
            if (!stmt->is_if() && !stmt->is_block()) {
                out_ << ";\n";
            }
        }
    }
    EXITM(out_, "block");
}

void emit_simd_procedure_proto(std::ostream& out, ProcedureExpression* e, const std::string& ppack_name, const std::string& qualified) {
    ENTER(out);
    out << "void " << qualified << (qualified.empty()? "": "::") << e->name() << "(" << ppack_name << "* pp, arb_index_type i_";
    for (auto& arg: e->args()) {
        out << ", const simd_value& " << arg->is_argument()->name();
    }
    out << ")";
    EXIT(out);
}

void emit_masked_simd_procedure_proto(std::ostream& out, ProcedureExpression* e, const std::string& ppack_name, const std::string& qualified) {
    ENTER(out);
    out << "void " << qualified << (qualified.empty()? "": "::") << e->name()
    << "(" << ppack_name << "* pp, arb_index_type i_, simd_mask mask_input_";
    for (auto& arg: e->args()) {
        out << ", const simd_value& " << arg->is_argument()->name();
    }
    out << ")";
    EXIT(out);
}

void emit_simd_state_read(std::ostream& out, LocalVariable* local, simd_expr_constraint constraint) {
    ENTER(out);
    out << "simd_value " << local->name();

    if (local->is_read()) {
        auto d = decode_indexed_variable(local->external_variable());
        if (d.scalar()) {
            out << " = simd_cast<simd_value>(" << d.data_var
                << "[0]);\n";
        }
        else {
            if (d.cell_index_var.empty()) {
                switch (constraint) {
                    case simd_expr_constraint::contiguous:
                        out << ";\n"
                            << "assign(" << local->name() << ", indirect(" << data_via_ppack(d)
                            << " + " << node_index_i_name(d) << ", simd_width_));\n";
                        break;
                    case simd_expr_constraint::constant:
                        out << " = simd_cast<simd_value>(" << data_via_ppack(d)
                            << "[" << node_index_i_name(d)  << "]);\n";
                        break;
                    default:
                        out << ";\n"
                            << "assign(" << local->name() << ", indirect(" << data_via_ppack(d)
                            << ", " << node_index_i_name(d) << ", simd_width_, constraint_category_));\n";
                }
            }
            else {
                out << ";\n"
                    << "assign(" << local->name() << ", indirect(" << data_via_ppack(d)
                    << ", " << index_i_name(d.cell_index_var) << ", simd_width_, index_constraint::none));\n";
            }
        }

        if (d.scale != 1) {
            out << local->name() << " = S::mul(" << local->name() << ", simd_cast<simd_value>(" << d.scale << "));\n";
        }
    }
    else {
        out << " = simd_cast<simd_value>(0);\n";
    }
    EXIT(out);
}

void emit_simd_state_update(std::ostream& out, Symbol* from, IndexedVariable* external, simd_expr_constraint constraint) {
    if (!external->is_write()) return;

    auto d = decode_indexed_variable(external);
    double coeff = 1./d.scale;

    if (d.readonly) {
        throw compiler_exception("Cannot assign to read-only external state: "+external->to_string());
    }

    ENTER(out);

    if (d.accumulate) {
        if (d.cell_index_var.empty()) {
            switch (constraint) {
                case simd_expr_constraint::contiguous:
                {
                    std::string tempvar = "t_" + external->name();
                    out << "simd_value " << tempvar << ";\n"
                        << "assign(" << tempvar << ", indirect(" << data_via_ppack(d) << " + " << node_index_i_name(d) << ", simd_width_));\n";
                    if (coeff != 1) {
                        out << tempvar << " = S::fma(S::mul(w_, simd_cast<simd_value>(" << as_c_double(coeff) << "))," << from->name() << ", " << tempvar << ");\n";
                    } else {
                        out << tempvar << " = S::fma(w_, " << from->name() << ", " << tempvar << ");\n";
                    }
                    out << "indirect(" << data_via_ppack(d) << " + " << node_index_i_name(d) << ", simd_width_) = " << tempvar << ";\n";
                    break;
                }
                case simd_expr_constraint::constant:
                {
                    out << "indirect(" << data_via_ppack(d) << ", simd_cast<simd_index>(" << node_index_i_name(d) << "), simd_width_, constraint_category_)";
                    if (coeff != 1) {
                        out << " += S::mul(w_, S::mul(simd_cast<simd_value>(" << as_c_double(coeff) << "), " << from->name() << "));\n";
                    } else {
                        out << " += S::mul(w_, " << from->name() << ");\n";
                    }
                    break;
                }
                default :
                {
                    out << "indirect(" << data_via_ppack(d) << ", " << node_index_i_name(d) << ", simd_width_, constraint_category_)";
                    if (coeff != 1) {
                        out << " += S::mul(w_, S::mul(simd_cast<simd_value>(" << as_c_double(coeff) << "), " << from->name() << "));\n";
                    } else {
                        out << " += S::mul(w_, " << from->name() << ");\n";
                    }
                }
            }
        } else {
            out << "indirect(" << data_via_ppack(d) << ", " << index_i_name(d.cell_index_var) << ", simd_width_, index_constraint::none)";
            if (coeff != 1) {
                out << " += S::mul(w_, S::mul(simd_cast<simd_value>(" << as_c_double(coeff) << "), " << from->name() << "));\n";
            } else {
                out << " += S::mul(w_, " << from->name() << ");\n";
            }
        }
    }
    else {
        if (d.cell_index_var.empty()) {
            switch (constraint) {
                case simd_expr_constraint::contiguous:
                    out << "indirect(" << data_via_ppack(d) << " + " << node_index_i_name(d) << ", simd_width_) = ";
                    break;
                case simd_expr_constraint::constant:
                    out << "indirect(" << data_via_ppack(d) << ", simd_cast<simd_index>(" << node_index_i_name(d) << "), simd_width_, constraint_category_) = ";
                    break;
                default:
                    out << "indirect(" << data_via_ppack(d) << ", " << node_index_i_name(d) << ", simd_width_, constraint_category_) = ";
            }
        } else {
            out << "indirect(" << data_via_ppack(d)



                << ", " << index_i_name(d.cell_index_var) << ", simd_width_, index_constraint::none) = ";
        }

        if (coeff != 1) {
            out << "(S::mul(simd_cast<simd_value>(" << as_c_double(coeff) << ")," << from->name() << "));\n";
        } else {
            out << from->name() << ";\n";
        }
    }

    EXIT(out);
}

void emit_simd_index_initialize(std::ostream& out, const std::list<index_prop>& indices,
                                simd_expr_constraint constraint) {
    ENTER(out);
    for (auto& index: indices) {
        if (index.node_index) {
            switch (constraint) {
                case simd_expr_constraint::contiguous:
                case simd_expr_constraint::constant:
                    out << "auto " << source_index_i_name(index) << " = " << source_var(index) << "[" << index.index_name << "];\n";
                    break;
                default:
                    out << "auto " << source_index_i_name(index) << " = simd_cast<simd_index>(indirect(&" << source_var(index)
                        << "[0] + " << index.index_name << ", simd_width_));\n";
                    break;
            }
        } else {
            switch (constraint) {
                case simd_expr_constraint::contiguous:
                    out << "auto " << source_index_i_name(index) << " = simd_cast<simd_index>(indirect(" << source_var(index)
                        << " + " << index.index_name << ", simd_width_));\n";
                    break;
                case simd_expr_constraint::constant:
                    out << "auto " << source_index_i_name(index) << " = simd_cast<simd_index>(" << source_var(index)
                        << "[" << index.index_name << "]);\n";
                    break;
                default:
                    out << "auto " << source_index_i_name(index) << " = simd_cast<simd_index>(indirect(" << source_var(index)
                        << ", " << index.index_name << ", simd_width_, constraint_category_));\n";
                    break;
            }
        }
    }
    EXIT(out);
}

void emit_simd_body_for_loop(
        std::ostream& out,
        BlockExpression* body,
        const std::vector<LocalVariable*>& indexed_vars,
        const std::vector<VariableExpression*>& scalars,
        const std::list<index_prop>& indices,
        const simd_expr_constraint& constraint) {
    ENTER(out);
    emit_simd_index_initialize(out, indices, constraint);

    for (auto& sym: indexed_vars) {
        emit_simd_state_read(out, sym, constraint);
    }

    simdprint printer(body, scalars);
    printer.set_indirect_index();

    out << printer;

    for (auto& sym: indexed_vars) {
        emit_simd_state_update(out, sym, sym->external_variable(), constraint);
    }
    EXIT(out);
}

void emit_simd_for_loop_per_constraint(std::ostream& out, BlockExpression* body,
                                  const std::vector<LocalVariable*>& indexed_vars,
                                  const std::vector<VariableExpression*>& scalars,
                                  bool requires_weight,
                                  const std::list<index_prop>& indices,
                                  const simd_expr_constraint& constraint,
                                  std::string underlying_constraint_name) {
    ENTER(out);
    out << "constraint_category_ = index_constraint::"<< underlying_constraint_name << ";\n";
    out << "for (unsigned i_ = 0; i_ < index_constraints." << underlying_constraint_name
        << ".size(); i_++) {\n"
        << indent;

    out << "arb_index_type index_ = index_constraints." << underlying_constraint_name << "[i_];\n";
    if (requires_weight) {
        out << "simd_value w_;\n"
            << "assign(w_, indirect((weight+index_), simd_width_));\n";
    }

    emit_simd_body_for_loop(out, body, indexed_vars, scalars, indices, constraint);

    out << popindent << "}\n";
    EXIT(out);
}

void emit_simd_api_body(std::ostream& out, APIMethod* method, const std::vector<VariableExpression*>& scalars) {
    auto body = method->body();
    auto indexed_vars = indexed_locals(method->scope());
    bool requires_weight = false;

    ENTER(out);

    for (auto& s: body->is_block()->statements()) {
        if (s->is_assignment()) {
            for (auto& v: indexed_vars) {
                if (s->is_assignment()->lhs()->is_identifier()->name() == v->external_variable()->name()) {
                    auto info = decode_indexed_variable(v->external_variable());
                    if (info.accumulate) {
                        requires_weight = true;
                    }
                    break;
                }
            }
        }
    }
    std::list<index_prop> indices = gather_indexed_vars(indexed_vars, "index_");
    std::vector<LocalVariable*> scalar_indexed_vars;
    for (auto& sym: indexed_vars) {
        if (decode_indexed_variable(sym->external_variable()).scalar()) {
            scalar_indexed_vars.push_back(sym);
        }
    }
    if (!body->statements().empty()) {
        out << "assert(simd_width_ <= (unsigned)S::width(simd_cast<simd_value>(0)));\n";
        if (!indices.empty()) {
            out << "index_constraint constraint_category_;\n\n";

            //Generate for loop for all contiguous simd_vectors
            simd_expr_constraint constraint = simd_expr_constraint::contiguous;
            std::string underlying_constraint = "contiguous";

            emit_simd_for_loop_per_constraint(out, body, indexed_vars, scalars, requires_weight, indices, constraint, underlying_constraint);

            //Generate for loop for all independent simd_vectors
            constraint = simd_expr_constraint::other;
            underlying_constraint = "independent";

            emit_simd_for_loop_per_constraint(out, body, indexed_vars, scalars, requires_weight, indices, constraint, underlying_constraint);

            //Generate for loop for all simd_vectors that have no optimizing constraints
            constraint = simd_expr_constraint::other;
            underlying_constraint = "none";

            emit_simd_for_loop_per_constraint(out, body, indexed_vars, scalars, requires_weight, indices, constraint, underlying_constraint);

            //Generate for loop for all constant simd_vectors
            constraint = simd_expr_constraint::constant;
            underlying_constraint = "constant";

            emit_simd_for_loop_per_constraint(out, body, indexed_vars, scalars, requires_weight, indices, constraint, underlying_constraint);

        }
        else {
            // We may nonetheless need to read a global scalar indexed variable.
            for (auto& sym: scalar_indexed_vars) {
                emit_simd_state_read(out, sym, simd_expr_constraint::other);
            }

            out <<
                "for (unsigned i_ = 0; i_ < width; i_ += simd_width_) {\n" << indent <<
                simdprint(body, scalars) << popindent <<
                "}\n";
        }
    }
    EXIT(out);
}<|MERGE_RESOLUTION|>--- conflicted
+++ resolved
@@ -16,6 +16,7 @@
 #define FMT_HEADER_ONLY YES
 #include <fmt/core.h>
 #include <fmt/format.h>
+#include <fmt/compile.h>
 
 using io::indent;
 using io::popindent;
@@ -52,14 +53,8 @@
 void emit_procedure_proto(std::ostream&, ProcedureExpression*, const std::string&, const std::string& qualified = "");
 void emit_simd_procedure_proto(std::ostream&, ProcedureExpression*, const std::string&, const std::string& qualified = "");
 void emit_masked_simd_procedure_proto(std::ostream&, ProcedureExpression*, const std::string&, const std::string& qualified = "");
-
-<<<<<<< HEAD
-void emit_api_body(std::ostream&, APIMethod*, const Module&);
-=======
 void emit_api_body(std::ostream&, APIMethod*, bool cv_loop = true);
->>>>>>> 37ed1ce4
 void emit_simd_api_body(std::ostream&, APIMethod*, const std::vector<VariableExpression*>& scalars);
-
 void emit_simd_index_initialize(std::ostream& out, const std::list<index_prop>& indices, simd_expr_constraint constraint);
 
 void emit_simd_body_for_loop(std::ostream& out,
@@ -259,31 +254,31 @@
         if (with_simd) {
             emit_simd_api_body(out, p, vars.scalars);
         } else {
-            emit_api_body(out, p, module_);
+            emit_api_body(out, p);
         }
     };
 
     out << "namespace " << namespace_name << " {\n";
 
-    out << fmt::format("#define PPACK_IFACE_BLOCK \\\n"
-                       "[[maybe_unused]] auto  {0}width             = pp->width;\\\n"
-                       "[[maybe_unused]] auto  {0}n_detectors       = pp->n_detectors;\\\n"
-                       "[[maybe_unused]] auto* {0}vec_ci            = pp->vec_ci;\\\n"
-                       "[[maybe_unused]] auto* {0}vec_di            = pp->vec_di;\\\n"
-                       "[[maybe_unused]] auto* {0}vec_t             = pp->vec_t;\\\n"
-                       "[[maybe_unused]] auto* {0}vec_dt            = pp->vec_dt;\\\n"
-                       "[[maybe_unused]] auto* {0}vec_v             = pp->vec_v;\\\n"
-                       "[[maybe_unused]] auto* {0}vec_i             = pp->vec_i;\\\n"
-                       "[[maybe_unused]] auto* {0}vec_g             = pp->vec_g;\\\n"
-                       "[[maybe_unused]] auto* {0}temperature_degC  = pp->temperature_degC;\\\n"
-                       "[[maybe_unused]] auto* {0}diam_um           = pp->diam_um;\\\n"
-                       "[[maybe_unused]] auto* {0}time_since_spike  = pp->time_since_spike;\\\n"
-                       "[[maybe_unused]] auto* {0}node_index        = pp->node_index;\\\n"
-                       "[[maybe_unused]] auto* {0}multiplicity      = pp->multiplicity;\\\n"
-                       "[[maybe_unused]] auto* {0}weight            = pp->weight;\\\n"
-                       "[[maybe_unused]] auto& {0}events            = pp->events;\\\n"
-                       "[[maybe_unused]] auto& {0}mechanism_id      = pp->mechanism_id;\\\n"
-                       "[[maybe_unused]] auto& {0}index_constraints = pp->index_constraints;\\\n",
+    out << fmt::format(FMT_COMPILE("#define PPACK_IFACE_BLOCK \\\n"
+                                   "[[maybe_unused]] auto  {0}width             = pp->width;\\\n"
+                                   "[[maybe_unused]] auto  {0}n_detectors       = pp->n_detectors;\\\n"
+                                   "[[maybe_unused]] auto* {0}vec_ci            = pp->vec_ci;\\\n"
+                                   "[[maybe_unused]] auto* {0}vec_di            = pp->vec_di;\\\n"
+                                   "[[maybe_unused]] auto* {0}vec_t             = pp->vec_t;\\\n"
+                                   "[[maybe_unused]] auto* {0}vec_dt            = pp->vec_dt;\\\n"
+                                   "[[maybe_unused]] auto* {0}vec_v             = pp->vec_v;\\\n"
+                                   "[[maybe_unused]] auto* {0}vec_i             = pp->vec_i;\\\n"
+                                   "[[maybe_unused]] auto* {0}vec_g             = pp->vec_g;\\\n"
+                                   "[[maybe_unused]] auto* {0}temperature_degC  = pp->temperature_degC;\\\n"
+                                   "[[maybe_unused]] auto* {0}diam_um           = pp->diam_um;\\\n"
+                                   "[[maybe_unused]] auto* {0}time_since_spike  = pp->time_since_spike;\\\n"
+                                   "[[maybe_unused]] auto* {0}node_index        = pp->node_index;\\\n"
+                                   "[[maybe_unused]] auto* {0}multiplicity      = pp->multiplicity;\\\n"
+                                   "[[maybe_unused]] auto* {0}weight            = pp->weight;\\\n"
+                                   "[[maybe_unused]] auto& {0}events            = pp->events;\\\n"
+                                   "[[maybe_unused]] auto& {0}mechanism_id      = pp->mechanism_id;\\\n"
+                                   "[[maybe_unused]] auto& {0}index_constraints = pp->index_constraints;\\\n"),
                        pp_var_pfx);
     auto global = 0;
     for (const auto& scalar: vars.scalars) {
@@ -345,97 +340,51 @@
     emit_body(write_ions_api);
     out << popindent << "}\n\n";
 
-<<<<<<< HEAD
-    if (net_receive) {
-        out << fmt::format("void net_receive(arb_mechanism_ppack* pp, int i_, arb_value_type {0}) {{\n"
-                           "PPACK_IFACE_BLOCK;\n"
-                           "{1}"
-                           "}}\n"
-                           "\n"
-                           "void apply_events(arb_mechanism_ppack* pp) {{\n"
-                           "PPACK_IFACE_BLOCK;\n"
-                           "  auto ncell = {2}events.n_streams;\n"
-                           "  for (arb_size_type c = 0; c<ncell; ++c) {{\n"
-                           "    auto begin = {2}events.events + {2}events.begin[c];\n"
-                           "    auto end   = {2}events.events + {2}events.end[c];\n"
-                           "    for (auto p = begin; p<end; ++p) {{\n"
-                           "      if (p->mech_id=={2}mechanism_id) {3}::net_receive(pp, p->mech_index, p->weight);\n"
-                           "    }}\n"
-                           "  }}\n"
-                           "}}\n\n",
-                           net_receive->args().empty() ? "weight" : net_receive->args().front()->is_argument()->name(),
-                           do_cprint(net_receive->body(), 1),
+    if (net_receive_api) {
+        out << fmt::format("void net_receive(arb_mechanism_ppack* pp, int i_, arb_value_type {0}) {{\n",
+                           net_receive_api->args().empty() ? "weight" : net_receive_api->args().front()->is_argument()->name());
+        emit_api_body(out, net_receive_api, false);
+        out << popindent << "}\n\n"
+            << fmt::format(FMT_COMPILE("void apply_events(arb_mechanism_ppack* pp) {{\n"
+                                       "PPACK_IFACE_BLOCK;\n"
+                                       "  auto ncell = {0}events.n_streams;\n"
+                                       "  for (arb_size_type c = 0; c<ncell; ++c) {{\n"
+                                       "    auto begin = {0}events.events + {0}events.begin[c];\n"
+                                       "    auto end   = {0}events.events + {0}events.end[c];\n"
+                                       "    for (auto p = begin; p<end; ++p) {{\n"
+                                       "      if (p->mech_id=={0}mechanism_id) {1}::net_receive(pp, p->mech_index, p->weight);\n"
+                                       "    }}\n"
+                                       "  }}\n"
+                                       "}}\n\n"),
                            pp_var_pfx,
                            namespace_name);
-
     } else {
-        out << fmt::format("void net_receive({0}*) {{}}\n"
-                           "void apply_events({0}*) {{}}\n",
-                           ppack_name);
-    }
-
-    if(post_event) {
-        const std::string time_arg = post_event->args().empty() ? "time" : post_event->args().front()->is_argument()->name();
-        out << fmt::format("void post_event({0}* pp) {{\n"
-                           "PPACK_IFACE_BLOCK;\n"
-                           "  for (int i_ = 0; i_ < {1}width; ++i_) {{\n"
-                           "    auto node_index_i_ = {1}node_index[i_];\n"
-                           "    auto cid_          = {1}vec_ci[node_index_i_];\n"
-                           "    auto offset_       = {1}n_detectors * cid_;\n"
-                           "    for (auto c = 0; c < {1}n_detectors; c++) {{\n"
-                           "      auto {2} = {1}time_since_spike[offset_ + c];\n"
-                           "      if ({2} >= 0) {{\n"
-                           "{3}"
-                           "      }}\n"
-                           "    }}\n"
-                           "  }}\n"
-                           "}}\n\n",
-                           ppack_name,
-                           pp_var_pfx,
-                           time_arg,
-                           do_cprint(post_event->body(), 3));
-    } else {
-        out << fmt::format("void post_event({0}*) {{}}\n", ppack_name);
-=======
-    if (net_receive_api) {
-        const std::string weight_arg = net_receive_api->args().empty() ? "weight" : net_receive_api->args().front()->is_argument()->name();
-        out <<
-            "void net_receive(" << ppack_name << "* pp, int i_, ::arb::fvm_value_type " << weight_arg << ") {\n" << indent;
-            emit_api_body(out, net_receive_api, false);
-            out << popindent <<
-            "}\n\n"
-            "void apply_events(" << ppack_name << "* pp, ::arb::fvm_size_type mechanism_id, ::arb::multicore::deliverable_event_stream::state events) {\n" << indent <<
-            "auto ncell = events.n_streams();\n"
-            "for (::arb::fvm_size_type c = 0; c<ncell; ++c) {\n" << indent <<
-            "auto begin = events.begin_marked(c);\n"
-            "auto end = events.end_marked(c);\n"
-            "for (auto p = begin; p<end; ++p) {\n" << indent <<
-            "if (p->mech_id==mechanism_id) " << namespace_name << "::net_receive(pp, p->mech_index, p->weight);\n" << popindent <<
-            "}\n" << popindent <<
-            "}\n" << popindent <<
-            "}\n"
-            "\n";
+        out << "void net_receive(arb_mechanism_ppack*) {}\n"
+            << "void apply_events(arb_mechanism_ppack*) {}\n";
     }
 
     if(post_event_api) {
         const std::string time_arg = post_event_api->args().empty() ? "time" : post_event_api->args().front()->is_argument()->name();
-        out <<
-            "void post_event(" << ppack_name << "* pp) {\n" << indent <<
-            "int n_ = pp->width_;\n"
-            "for (int i_ = 0; i_ < n_; ++i_) {\n" << indent <<
-            "auto node_index_i_ = pp->node_index_[i_];\n"
-            "auto cid_ = pp->vec_ci_[node_index_i_];\n"
-            "auto offset_ = pp->n_detectors_ * cid_;\n"
-            "for (::arb::fvm_index_type c = 0; c < pp->n_detectors_; c++) {\n" << indent <<
-            "auto " << time_arg << " = pp->time_since_spike_[offset_ + c];\n"
-            "if (" <<  time_arg << " >= 0) {\n" << indent;
-            emit_api_body(out, post_event_api, false);
-            out << popindent <<
-            "}\n" << popindent <<
-            "}\n" << popindent <<
-            "}\n" << popindent <<
+        out << fmt::format(FMT_COMPILE("void post_event(arb_mechanism_ppack* pp) {{\n"
+                                       "  PPACK_IFACE_BLOCK;\n"
+                                       "  for (int i_ = 0; i_ < {0}width; ++i_) {{\n"
+                                       "    auto node_index_i_ = {0}node_index[i_];\n"
+                                       "    auto cid_          = {0}vec_ci[node_index_i_];\n"
+                                       "    auto offset_       = {0}n_detectors * cid_;\n"
+                                       "    for (auto c = 0; c < {0}n_detectors; c++) {{\n"
+                                       "      auto {1} = {0}time_since_spike[offset_ + c];\n"
+                                       "      if ({1} >= 0) {{\n"),
+                           pp_var_pfx,
+                           time_arg);
+        out << indent << indent << indent;
+        emit_api_body(out, post_event_api, false);
+        out << popindent << popindent << popindent;
+        out << "      }\n"
+            "    }\n"
+            "  }\n"
             "}\n\n";
->>>>>>> 37ed1ce4
+    } else {
+        out << "void post_event(arb_mechanism_ppack*) {}\n";
     }
 
     out << "\n// Procedure definitions\n";
@@ -463,7 +412,6 @@
         }
     }
 
-<<<<<<< HEAD
     out << popindent
         << "#undef PPACK_IFACE_BLOCK\n"
         << "} // namespace kernel_" << name
@@ -475,50 +423,6 @@
         for (const auto& var: vars.scalars) {
             out << sep << quote(var->name());
             ++n;
-=======
-    out << popindent << "}\n\n"; // close kernel namespace
-
-    out <<
-        "class " << class_name << ": public base {\n"
-        "public:\n" << indent <<
-        "const ::arb::mechanism_fingerprint& fingerprint() const override {\n" << indent <<
-        "static ::arb::mechanism_fingerprint hash = " << quote(fingerprint) << ";\n"
-        "return hash;\n" << popindent <<
-        "}\n"
-        "std::string internal_name() const override { return " << quote(name) << "; }\n"
-        "::arb::mechanismKind kind() const override { return " << module_kind_str(module_) << "; }\n"
-        "::arb::mechanism_ptr clone() const override { return ::arb::mechanism_ptr(new " << class_name << "()); }\n"
-        "\n"
-        "void init() override { " << namespace_name << "::init(&pp_); }\n"
-        "void advance_state() override { " << namespace_name << "::advance_state(&pp_); }\n"
-        "void compute_currents() override { " << namespace_name << "::compute_currents(&pp_); }\n"
-        "void write_ions() override{ " << namespace_name << "::write_ions(&pp_); }\n";
-
-    net_receive_api &&
-        out << "void apply_events(deliverable_event_stream::state events) override { " << namespace_name << "::apply_events(&pp_, mechanism_id_, events); }\n";
-
-    post_event_api &&
-        out << "void post_event() override { " << namespace_name <<  "::post_event(&pp_); };\n";
-
-    with_simd &&
-        out << "unsigned simd_width() const override { return simd_width_; }\n";
-
-    out <<
-        "\n" << popindent <<
-        "protected:\n" << indent <<
-        "std::size_t object_sizeof() const override { return sizeof(*this); }\n" <<
-        "virtual ::arb::mechanism_ppack* ppack_ptr() override { return &pp_; }\n";
-
-    io::separator sep("\n", ",\n");
-    if (!vars.scalars.empty()) {
-        out <<
-            "mechanism_global_table global_table() override {\n" << indent <<
-            "return {" << indent;
-
-        for (const auto& scalar: vars.scalars) {
-            auto memb = scalar->name();
-            out << sep << "{" << quote(memb) << ", &pp_." << memb << "}";
->>>>>>> 37ed1ce4
         }
         out << " };\n"
             << "static arb_size_type n_globals             = " << n << ";\n";
@@ -596,7 +500,7 @@
     }
 
     out << fmt::format("\n// Scalar CPU Interface\n"
-                       "static arb_mechanism_interface interface {{\n"
+                       "static arb_mechanism_interface iface_{2}_cpu_scalar {{\n"
                        "    .backend={0},\n"
                        "    .init_mechanism=(arb_mechanism_method){1}::init,\n"
                        "    .compute_currents=(arb_mechanism_method){1}::compute_currents,\n"
@@ -606,7 +510,8 @@
                        "    .post_event=(arb_mechanism_method){1}::post_event\n"
                        "}};\n\n",
                        "arb_backend_kind::cpu",
-                       namespace_name)
+                       namespace_name,
+                       name)
         << fmt::format("// Mechanism plugin\n"
                        "static arb_mechanism_type {0} {{\n"
                        "   .abi_version=ARB_MECH_ABI_VERSION,\n"
@@ -624,7 +529,7 @@
                        "   .parameters=parameters,\n"
                        "   .parameter_defaults=parameter_defaults,\n"
                        "   .n_parameters=n_parameters,\n"
-                       "   .interface=&interface\n"
+                       "   .interface=&iface_{0}_cpu_scalar\n"
                        "}};\n"
                        "\n",
                        name,
@@ -775,27 +680,16 @@
     EXIT(out);
 }
 
-<<<<<<< HEAD
-void emit_api_body(std::ostream& out, APIMethod* method, const Module& mod) {
-=======
 void emit_api_body(std::ostream& out, APIMethod* method, bool cv_loop) {
->>>>>>> 37ed1ce4
     ENTER(out);
     auto body = method->body();
     auto indexed_vars = indexed_locals(method->scope());
 
     std::list<index_prop> indices = gather_indexed_vars(indexed_vars, "i_");
     if (!body->statements().empty()) {
-<<<<<<< HEAD
-        out << "PPACK_IFACE_BLOCK;\n"
-            << fmt::format("for (int i_ = 0; i_ < {}width; ++i_) {{\n", pp_var_pfx)
-            << indent;
-=======
-        cv_loop && out <<
-            "int n_ = pp->width_;\n"
-            "for (int i_ = 0; i_ < n_; ++i_) {\n" << indent;
-
->>>>>>> 37ed1ce4
+        out << "PPACK_IFACE_BLOCK;\n";
+        cv_loop && out << fmt::format("for (int i_ = 0; i_ < {}width; ++i_) {{\n", pp_var_pfx)
+                       << indent;
         for (auto index: indices) {
             out << "auto " << source_index_i_name(index) << " = " << source_var(index) << "[" << index.index_name << "];\n";
         }
