#include <cmath>
#include <iostream>
#include <string>
#include <unordered_set>

#include "cudaprinter.hpp"
#include "expression.hpp"
#include "io/ostream_wrappers.hpp"
#include "io/prefixbuf.hpp"
#include "printer/cexpr_emit.hpp"
#include "printer/printerutil.hpp"

using io::indent;
using io::popindent;
using io::quote;

enum class accumKind {
    none = 0, atomic = 1, reduce = 2
};

void emit_common_defs(std::ostream&, const Module& module_);
void emit_api_body_cu(std::ostream& out, ProcedureExpression* method, bool is_point_proc, bool single_index = false);
void emit_procedure_body_cu(std::ostream& out, ProcedureExpression* proc);
void emit_state_read_cu(std::ostream& out, LocalVariable* local);
void emit_state_update_cu(std::ostream& out, Symbol* from,
                          IndexedVariable* external, accumKind accum);
const char* index_id(Symbol *s);

struct cuprint {
    Expression* expr_;
    explicit cuprint(Expression* expr): expr_(expr) {}

    friend std::ostream& operator<<(std::ostream& out, const cuprint& w) {
        CudaPrinter printer(out);
        return w.expr_->accept(&printer), out;
    }
};

std::string make_class_name(const std::string& module_name) {
    return "mechanism_gpu_"+module_name;
}

std::string make_ppack_name(const std::string& module_name) {
    return make_class_name(module_name)+"_pp_";
}

static std::string ion_state_field(std::string ion_name) {
    return "ion_"+ion_name+"_";
}

static std::string ion_state_index(std::string ion_name) {
    return "ion_"+ion_name+"_index_";
}

std::string emit_cuda_cpp_source(const Module& module_, const printer_options& opt) {
    std::string name = module_.module_name();
    std::string class_name = make_class_name(name);
    std::string ppack_name = make_ppack_name(name);
    auto ns_components = namespace_components(opt.cpp_namespace);

    NetReceiveExpression* net_receive = find_net_receive(module_);

    auto vars = local_module_variables(module_);
    auto ion_deps = module_.ion_deps();

    std::string fingerprint = "<placeholder>";

    io::pfxstringstream out;

    net_receive && out <<
        "#include <" << arb_private_header_prefix() << "backends/event.hpp>\n"
        "#include <" << arb_private_header_prefix() << "backends/multi_event_stream_state.hpp>\n";

    out <<
        "#include <" << arb_private_header_prefix() << "backends/gpu/mechanism.hpp>\n"
        "#include <" << arb_private_header_prefix() << "backends/gpu/mechanism_ppack_base.hpp>\n";

    out << "\n" << namespace_declaration_open(ns_components) << "\n";

    emit_common_defs(out, module_);

    out <<
        "void " << class_name << "_nrn_init_(" << ppack_name << "&);\n"
        "void " << class_name << "_nrn_state_(" << ppack_name << "&);\n"
        "void " << class_name << "_nrn_current_(" << ppack_name << "&);\n"
        "void " << class_name << "_write_ions_(" << ppack_name << "&);\n";

    net_receive && out <<
        "void " << class_name << "_deliver_events_(int mech_id, "
        << ppack_name << "&, deliverable_event_stream_state events);\n";

    out <<
        "\n"
        "class " << class_name << ": public ::arb::gpu::mechanism {\n"
        "public:\n" << indent <<
        "const mechanism_fingerprint& fingerprint() const override {\n" << indent <<
        "static mechanism_fingerprint hash = " << quote(fingerprint) << ";\n"
        "return hash;\n" << popindent <<
        "}\n\n"
        "std::string internal_name() const override { return " << quote(name) << "; }\n"
        "mechanismKind kind() const override { return " << module_kind_str(module_) << "; }\n"
        "mechanism_ptr clone() const override { return mechanism_ptr(new " << class_name << "()); }\n"
        "\n"
        "void nrn_init() override {\n" << indent <<
        class_name << "_nrn_init_(pp_);\n" << popindent <<
        "}\n\n"
        "void nrn_state() override {\n" << indent <<
        class_name << "_nrn_state_(pp_);\n" << popindent <<
        "}\n\n"
        "void nrn_current() override {\n" << indent <<
        class_name << "_nrn_current_(pp_);\n" << popindent <<
        "}\n\n"
        "void write_ions() override {\n" << indent <<
        class_name << "_write_ions_(pp_);\n" << popindent <<
        "}\n\n";

    net_receive && out <<
        "void deliver_events(deliverable_event_stream_state events) override {\n" << indent <<
        class_name << "_deliver_events_(mechanism_id_, pp_, events);\n" << popindent <<
        "}\n\n";

    out << popindent <<
        "protected:\n" << indent <<
        "using ionKind = ::arb::ionKind;\n\n"
        "std::size_t object_sizeof() const override { return sizeof(*this); }\n"
        "::arb::gpu::mechanism_ppack_base* ppack_ptr() { return &pp_; }\n\n";

    io::separator sep("\n", ",\n");
    if (!vars.scalars.empty()) {
        out <<
            "mechanism_global_table global_table() override {\n" << indent <<
            "return {" << indent;

        for (const auto& scalar: vars.scalars) {
            auto memb = scalar->name();
            out << sep << "{" << quote(memb) << ", &pp_." << memb << "}";
        }
        out << popindent << "\n};\n" << popindent << "}\n";
    }

    if (!vars.arrays.empty()) {
        out <<
            "mechanism_field_table field_table() override {\n" << indent <<
            "return {" << indent;

        sep.reset();
        for (const auto& array: vars.arrays) {
            auto memb = array->name();
            out << sep << "{" << quote(memb) << ", &pp_." << memb << "}";
        }
        out << popindent << "\n};" << popindent << "\n}\n";

        out <<
            "mechanism_field_default_table field_default_table() override {\n" << indent <<
            "return {" << indent;

        sep.reset();
        for (const auto& array: vars.arrays) {
            auto memb = array->name();
            auto dflt = array->value();
            if (!std::isnan(dflt)) {
                out << sep << "{" << quote(memb) << ", " << as_c_double(dflt) << "}";
            }
        }
        out << popindent << "\n};" << popindent << "\n}\n";

        out <<
            "mechanism_state_table state_table() override {\n" << indent <<
            "return {" << indent;

        sep.reset();
        for (const auto& array: vars.arrays) {
            auto memb = array->name();
            if(array->is_state()) {
                out << sep << "{" << quote(memb) << ", &pp_." << memb << "}";
            }
        }
        out << popindent << "\n};" << popindent << "\n}\n";


    }

    if (!ion_deps.empty()) {
        out <<
            "mechanism_ion_state_table ion_state_table() override {\n" << indent <<
            "return {" << indent;

        sep.reset();
        for (const auto& dep: ion_deps) {
            out << sep << "{ionKind::" << dep.name << ", &pp_." << ion_state_field(dep.name) << "}";
        }
        out << popindent << "\n};" << popindent << "\n}\n";

        sep.reset();
        out << "mechanism_ion_index_table ion_index_table() override {\n" << indent << "return {" << indent;
        for (const auto& dep: ion_deps) {
            out << sep << "{ionKind::" << dep.name << ", &pp_." << ion_state_index(dep.name) << "}";
        }
        out << popindent << "\n};" << popindent << "\n}\n";
    }

    out << popindent << "\n"
        "private:\n" << indent <<
        make_ppack_name(name) << " pp_;\n" << popindent <<
        "};\n\n"
        "template <typename B> ::arb::concrete_mech_ptr<B> make_mechanism_" << name << "();\n"
        "template <> ::arb::concrete_mech_ptr<::arb::gpu::backend> make_mechanism_" << name << "<::arb::gpu::backend>() {\n" << indent <<
        "return ::arb::concrete_mech_ptr<::arb::gpu::backend>(new " << class_name << "());\n" << popindent <<
        "}\n\n";

    out << namespace_declaration_close(ns_components);
    return out.str();
}

std::string emit_cuda_cu_source(const Module& module_, const printer_options& opt) {
    std::string name = module_.module_name();
    std::string class_name = make_class_name(name);
    std::string ppack_name = make_ppack_name(name);
    auto ns_components = namespace_components(opt.cpp_namespace);
    const bool is_point_proc = module_.kind() == moduleKind::point;

    NetReceiveExpression* net_receive = find_net_receive(module_);
    APIMethod* init_api = find_api_method(module_, "nrn_init");
    APIMethod* state_api = find_api_method(module_, "nrn_state");
    APIMethod* current_api = find_api_method(module_, "nrn_current");
    APIMethod* write_ions_api = find_api_method(module_, "write_ions");

    assert_has_scope(init_api, "nrn_init");
    assert_has_scope(state_api, "nrn_state");
    assert_has_scope(current_api, "nrn_current");

    io::pfxstringstream out;

    out <<
        "#include <iostream>\n"
        "#include <" << arb_private_header_prefix() << "backends/event.hpp>\n"
        "#include <" << arb_private_header_prefix() << "backends/multi_event_stream_state.hpp>\n"
        "#include <" << arb_private_header_prefix() << "backends/gpu/cuda_common.hpp>\n"
        "#include <" << arb_private_header_prefix() << "backends/gpu/math_cu.hpp>\n"
        "#include <" << arb_private_header_prefix() << "backends/gpu/mechanism_ppack_base.hpp>\n";

    is_point_proc && out <<
        "#include <" << arb_private_header_prefix() << "backends/gpu/reduce_by_key.hpp>\n";

    out << "\n" << namespace_declaration_open(ns_components) << "\n";

    out <<
        "using value_type = ::arb::gpu::mechanism_ppack_base::value_type;\n"
        "using index_type = ::arb::gpu::mechanism_ppack_base::index_type;\n"
        "\n";

    emit_common_defs(out, module_);

    // Print the CUDA code and kernels:
    //  - first __device__ functions that implement NMODL PROCEDUREs.
    //  - then __global__ kernels that implement API methods and call the procedures.

    out << "namespace {\n\n"; // place inside an anonymous namespace

    out << "using arb::gpu::exprelr;\n";
    out << "using arb::gpu::min;\n";
    out << "using arb::gpu::max;\n\n";

    // Procedures as __device__ functions.
    auto emit_procedure_kernel = [&] (ProcedureExpression* e) {
        out << "__device__\n"
            << "void " << e->name()
            << "(" << ppack_name << " params_, int tid_";
        for(auto& arg: e->args()) {
            out << ", value_type " << arg->is_argument()->name();
        }
        out << ") {\n" << indent
            << cuprint(e->body())
            << popindent << "}\n\n";
    };

    for (auto& p: module_normal_procedures(module_)) {
        emit_procedure_kernel(p);
    }

    // API methods as __global__ kernels.
    auto emit_api_kernel = [&] (APIMethod* e) {
        // Only print the kernel if the method is not empty.
        if (!e->body()->statements().empty()) {
            out << "__global__\n"
                << "void " << e->name() << "(" << ppack_name << " params_) {\n" << indent
                << "int n_ = params_.width_;\n";
            emit_api_body_cu(out, e, is_point_proc);
            out << popindent << "}\n\n";
        }
    };

    emit_api_kernel(init_api);
    emit_api_kernel(state_api);
    emit_api_kernel(current_api);
    emit_api_kernel(write_ions_api);

    // event delivery
    if (net_receive) {
        out << "__global__\n"
            << "void deliver_events(int mech_id_, " <<  ppack_name << " params_, "
            << "deliverable_event_stream_state events) {\n" << indent
            << "auto tid_ = threadIdx.x + blockDim.x*blockIdx.x;\n"
            << "auto const ncell_ = events.n;\n\n"

            << "if(tid_<ncell_) {\n" << indent
            << "auto begin = events.ev_data+events.begin_offset[tid_];\n"
            << "auto end = events.ev_data+events.end_offset[tid_];\n"
            << "for (auto p = begin; p<end; ++p) {\n" << indent
            << "if (p->mech_id==mech_id_) {\n" << indent
<<<<<<< HEAD
            << "auto tid_ = p->mech_index;\n";
=======
            << "auto tid_ = p->mech_index;\n"
            << "auto weight = p->weight;\n";
>>>>>>> de919f6f

        emit_api_body_cu(out, net_receive, true, true);

        out << popindent << "}\n"
            << popindent << "}\n"
            << popindent << "}\n"
            << popindent << "}\n";
    }

    out << "} // namspace\n\n"; // close anonymous namespace

    // Write wrappers.
    auto emit_api_wrapper = [&] (APIMethod* e) {
        out << "void " << class_name << "_" << e->name() << "_(" << ppack_name << "& p) {";

        // Only call the kernel if the kernel is required.
        !e->body()->statements().empty() && out
            << "\n" << indent
            << "auto n = p.width_;\n"
            << "unsigned block_dim = 128;\n"
            << "unsigned grid_dim = gpu::impl::block_count(n, block_dim);\n"
            << e->name() << "<<<grid_dim, block_dim>>>(p);\n"
            << popindent;

        out << "}\n\n";
    };
    emit_api_wrapper(init_api);
    emit_api_wrapper(current_api);
    emit_api_wrapper(state_api);
    emit_api_wrapper(write_ions_api);

    net_receive && out
        << "void " << class_name << "_deliver_events_("
        << "int mech_id, "
        << ppack_name << "& p, deliverable_event_stream_state events) {\n" << indent
        << "auto n = events.n;\n"
        << "unsigned block_dim = 128;\n"
        << "unsigned grid_dim = gpu::impl::block_count(n, block_dim);\n"
        << "deliver_events<<<grid_dim, block_dim>>>(mech_id, p, events);\n"
        << popindent << "}\n\n";

    out << namespace_declaration_close(ns_components);
    return out.str();
}

void emit_common_defs(std::ostream& out, const Module& module_) {
    std::string class_name = make_class_name(module_.module_name());
    std::string ppack_name = make_ppack_name(module_.module_name());

    auto vars = local_module_variables(module_);
    auto ion_deps = module_.ion_deps();

    find_net_receive(module_) && out <<
        "using deliverable_event_stream_state =\n"
        "    ::arb::multi_event_stream_state<::arb::deliverable_event_data>;\n\n";

    out << "struct " << ppack_name << ": ::arb::gpu::mechanism_ppack_base {\n" << indent;

    for (const auto& scalar: vars.scalars) {
        out << "value_type " << scalar->name() <<  " = " << as_c_double(scalar->value()) << ";\n";
    }
    for (const auto& array: vars.arrays) {
        out << "value_type* " << array->name() << ";\n";
    }
    for (const auto& dep: ion_deps) {
        out << "ion_state_view " << ion_state_field(dep.name) << ";\n";
        out << "const index_type* " << ion_state_index(dep.name) << ";\n";
    }

    out << popindent << "};\n\n";
}

static std::string index_i_name(const std::string& index_var) {
    return index_var+"i_";
}

void emit_api_body_cu(std::ostream& out, ProcedureExpression* e, bool is_point_proc, bool single_index) {
    auto body = e->body();
    auto indexed_vars = indexed_locals(e->scope());

    std::unordered_set<std::string> indices;
    for (auto& sym: indexed_vars) {
        auto d = decode_indexed_variable(sym->external_variable());
        if (!d.scalar()) {
            indices.insert(d.index_var);
        }
    }

    accumKind accum =
        single_index? accumKind::atomic:
        is_point_proc? accumKind::reduce:
            accumKind::none;

    if (!body->statements().empty()) {
        if (!single_index) {
            out << "int tid_ = threadIdx.x + blockDim.x*blockIdx.x;\n";
            out << "if (tid_<n_) {\n" << indent;
        }

        for (auto& index: indices) {
            out << "auto " << index_i_name(index)
                << " = params_." << index << "[tid_];\n";
        }

        for (auto& sym: indexed_vars) {
            emit_state_read_cu(out, sym);
        }

        out << cuprint(body);

        for (auto& sym: indexed_vars) {
            emit_state_update_cu(out, sym, sym->external_variable(), accum);
        }

        if (!single_index) {
            out << popindent << "}\n";
        }
    }
}

void emit_procedure_body_cu(std::ostream& out, ProcedureExpression* e) {
    out << cuprint(e->body());
}

void emit_state_read_cu(std::ostream& out, LocalVariable* local) {
    out << "value_type " << cuprint(local) << " = ";

    if (local->is_read()) {
        out << cuprint(local->external_variable()) << ";\n";
    }
    else {
        out << "0;\n";
    }
}

void emit_state_update_cu(std::ostream& out, Symbol* from,
                          IndexedVariable* external, accumKind accum)
{
    if (!external->is_write()) return;

    const bool is_minus = external->op()==tok::minus;
    auto d = decode_indexed_variable(external);

    if (d.scalar()) {
        throw compiler_exception("Cannot assign to global scalar: "+external->to_string());
    }

    switch (accum) {
    case accumKind::none:
        out << cuprint(external) << (is_minus? " -= ": " += ") << from->name() << ";\n";
        break;
    case accumKind::reduce:
        out << "arb::gpu::reduce_by_key(";
        is_minus && out << "-";
        out << from->name()
            << ", params_." << d.data_var << ", " << index_i_name(d.index_var) << ");\n";
        break;
    case accumKind::atomic:
        out << "cuda_atomic_add(";
        is_minus && out << "-";
        out << "&(" << cuprint(external) << "), " << from->name() << ");\n";
        break;
    }
}

// CUDA Printer visitors

void CudaPrinter::visit(VariableExpression *sym) {
    out_ << "params_." << sym->name() << (sym->is_range()? "[tid_]": "");
}

void CudaPrinter::visit(IndexedVariable *e) {
    auto d = decode_indexed_variable(e);
    if (d.scalar()) {
        out_ << "params_." << d.data_var << "[0]";
    }
    else {
        out_ << "params_." << d.data_var << "[" << index_i_name(d.index_var) <<  "]";
    }
}

void CudaPrinter::visit(CallExpression* e) {
    out_ << e->name() << "(params_, tid_";
    for (auto& arg: e->args()) {
        out_ << ", ";
        arg->accept(this);
    }
    out_ << ")";
}<|MERGE_RESOLUTION|>--- conflicted
+++ resolved
@@ -308,12 +308,8 @@
             << "auto end = events.ev_data+events.end_offset[tid_];\n"
             << "for (auto p = begin; p<end; ++p) {\n" << indent
             << "if (p->mech_id==mech_id_) {\n" << indent
-<<<<<<< HEAD
-            << "auto tid_ = p->mech_index;\n";
-=======
             << "auto tid_ = p->mech_index;\n"
             << "auto weight = p->weight;\n";
->>>>>>> de919f6f
 
         emit_api_body_cu(out, net_receive, true, true);
 
